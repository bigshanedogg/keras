--- conflicted
+++ resolved
@@ -6,9 +6,7 @@
 from . import data_utils
 from . import generic_utils
 from . import io_utils
-<<<<<<< HEAD
 from . import np_utils
-=======
 
 # Globally-importable utils.
 from .io_utils import HDF5Matrix
@@ -22,5 +20,4 @@
 from .layer_utils import convert_all_kernels_in_model
 from .vis_utils import plot_model
 from .np_utils import to_categorical
-from .np_utils import normalize
->>>>>>> 5d0cb109
+from .np_utils import normalize