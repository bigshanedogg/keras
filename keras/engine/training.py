"""Keras training and evaluation routines.
"""
# -*- coding: utf-8 -*-
from __future__ import absolute_import
from __future__ import print_function

import copy
import multiprocessing
import threading
import time
import warnings

from .. import backend as K
from .. import callbacks as cbks
from .. import losses
from .. import metrics as metrics_module
from .. import optimizers
import numpy as np
import six
from .topology import Container
from ..utils.generic_utils import Progbar

# pylint: disable=g-import-not-at-top
try:
    import queue
except ImportError:
    import Queue as queue
# pylint: enable=g-import-not-at-top


def _standardize_input_data(data, names, shapes=None,
                            check_batch_axis=True,
                            exception_prefix=''):
    """Normalizes inputs and targets provided by users.

    Users may pass data as a list of arrays, dictionary of arrays,
    or as a single array. We normalize this to an ordered list of
    arrays (same order as `names`), while checking that the provided
    arrays have shapes that match the network's expectations.

    # Arguments
        data: User-provided input data (polymorphic).
        names: List of expected array names.
        shapes: Optional list of expected array shapes.
        check_batch_axis: Boolean; whether to check that
            the batch axis of the arrays matches the expected
            value found in `shapes`.
        exception_prefix: String prefix used for exception formatting.

    # Returns
        List of standardized input arrays (one array per model input).

    # Raises
        ValueError: in case of improperly formatted user-provided data.
    """
    if data is None:
        return [None for _ in range(len(names))]
    if isinstance(data, dict):
        arrays = []
        for name in names:
            if name not in data:
                raise ValueError('No data provided for "' +
                                 name + '". Need data for each key in: ' +
                                 str(names))
            arrays.append(data[name])
    elif isinstance(data, list):
        if len(data) != len(names):
            if data and hasattr(data[0], 'shape'):
                raise ValueError('Error when checking ' + exception_prefix +
                                 ': the list of Numpy arrays '
                                 'that you are passing to your model '
                                 'is not the size the model expected. '
                                 'Expected to see ' + str(len(names)) +
                                 ' arrays but instead got '
                                 'the following list of ' + str(len(data)) +
                                 ' arrays: ' + str(data)[:200] +
                                 '...')
            else:
                if len(names) == 1:
                    data = [np.asarray(data)]
                else:
                    raise ValueError(
                        'Error when checking ' + exception_prefix +
                        ': you are passing a list as '
                        'input to your model, '
                        'but the model expects '
                        'a list of ' + str(len(names)) +
                        ' Numpy arrays instead. '
                        'The list you passed was: ' +
                        str(data)[:200])
        arrays = data
    else:
        if not hasattr(data, 'shape'):
            raise TypeError('Error when checking ' + exception_prefix +
                            ': data should be a Numpy array, '
                            'or list/dict of Numpy arrays. '
                            'Found: ' + str(data)[:200] + '...')
        if len(names) != 1:
            # Case: model expects multiple inputs but only received
            # a single Numpy array.
            raise ValueError('The model expects ' + str(len(names)) +
                             ' input arrays, but only received one array. '
                             'Found: array with shape ' + str(data.shape))
        arrays = [data]

    # Make arrays at least 2D.
    for i in range(len(names)):
        array = arrays[i]
        if len(array.shape) == 1:
            array = np.expand_dims(array, 1)
            arrays[i] = array

    # Check shapes compatibility.
    if shapes:
        for i in range(len(names)):
            if shapes[i] is None:
                continue
            array = arrays[i]
            if len(array.shape) != len(shapes[i]):
                raise ValueError('Error when checking ' + exception_prefix +
                                 ': expected ' + names[i] +
                                 ' to have ' + str(len(shapes[i])) +
                                 ' dimensions, but got array with shape ' +
                                 str(array.shape))
            for j, (dim, ref_dim) in enumerate(zip(array.shape, shapes[i])):
                if not j and not check_batch_axis:
                    # skip the first axis
                    continue
                if ref_dim:
                    if ref_dim != dim:
                        raise ValueError(
                            'Error when checking ' + exception_prefix +
                            ': expected ' + names[i] +
                            ' to have shape ' + str(shapes[i]) +
                            ' but got array with shape ' +
                            str(array.shape))
    return arrays


def _standardize_sample_or_class_weights(x_weight, output_names, weight_type):
    """Maps `sample_weight` or `class_weight` to model outputs.

    # Arguments
        x_weight: User-provided `sample_weight` or `class_weight` argument.
        output_names: List of output names (strings) in the model.
        weight_type: A string used purely for exception printing.

    # Returns
        A list of `sample_weight` or `class_weight` where there are exactly
            one element per model output.

    # Raises
        ValueError: In case of invalid user-provided argument.
    """
    if x_weight is None or len(x_weight) == 0:  # pylint: disable=g-explicit-length-test
        return [None for _ in output_names]
    if len(output_names) == 1:
        if isinstance(x_weight, list) and len(x_weight) == 1:
            return x_weight
        if isinstance(x_weight, dict) and output_names[0] in x_weight:
            return [x_weight[output_names[0]]]
        else:
            return [x_weight]
    if isinstance(x_weight, list):
        if len(x_weight) != len(output_names):
            raise ValueError('Provided `' + weight_type + '` was a list of ' +
                             str(len(x_weight)) +
                             ' elements, but the model has ' +
                             str(len(output_names)) + ' outputs. '
                             'You should provide one `' + weight_type + '`'
                             'array per model output.')
        return x_weight
    if isinstance(x_weight, dict):
        x_weights = []
        for name in output_names:
            x_weights.append(x_weight.get(name))
        return x_weights
    else:
        raise TypeError('The model has multiple outputs, so `' +
                        weight_type + '` '
                        'should be either a list of a dict. '
                        'Provided `' + weight_type +
                        '` type not understood: ' +
                        str(x_weight))


def _standardize_class_weights(class_weight, output_names):
    return _standardize_sample_or_class_weights(class_weight,
                                                output_names,
                                                'class_weight')


def _standardize_sample_weights(sample_weight, output_names):
    return _standardize_sample_or_class_weights(sample_weight,
                                                output_names,
                                                'sample_weight')


def _check_array_lengths(inputs, targets, weights):
    """Does user input validation for numpy arrays.

    # Arguments
        inputs: list of Numpy arrays of inputs.
        targets: list of Numpy arrays of targets.
        weights: list of Numpy arrays of sample weights.

    # Raises
        ValueError: in case of incorrectly formatted data.
    """
    x_lengths = [x.shape[0] for x in inputs]
    y_lengths = [y.shape[0] for y in targets]
    w_lengths = [w.shape[0] for w in weights]
    set_x = set(x_lengths)
    if len(set_x) > 1:
        raise ValueError('All input arrays (x) should have '
                         'the same number of samples. Got array shapes: ' +
                         str([x.shape for x in inputs]))
    set_y = set(y_lengths)
    if len(set_y) > 1:
        raise ValueError('All target arrays (y) should have '
                         'the same number of samples. Got array shapes: ' +
                         str([y.shape for y in targets]))
    set_w = set(w_lengths)
    if len(set_w) > 1:
        raise ValueError('All sample_weight arrays should have '
                         'the same number of samples. Got array shapes: ' +
                         str([w.shape for w in weights]))
    if set_x and set_y and list(set_x)[0] != list(set_y)[0]:
        raise ValueError('Input arrays should have '
                         'the same number of samples as target arrays. '
                         'Found ' + str(list(set_x)[0]) + ' input samples '
                         'and ' + str(list(set_y)[0]) + ' target samples.')
    if set_y and set_w and list(set_y)[0] != list(set_w)[0]:
        raise ValueError('Sample_weight arrays should have '
                         'the same number of samples as target arrays. Got ' +
                         str(list(set_y)[0]) + ' input samples and ' +
                         str(list(set_w)[0]) + ' target samples.')


def _check_loss_and_target_compatibility(targets, loss_fns, output_shapes):
    """Does validation on the compatiblity of targets and loss functions.

    This helps prevent users from using loss functions incorrectly.

    # Arguments
        targets: list of Numpy arrays of targets.
        loss_fns: list of loss functions.
        output_shapes: list of shapes of model outputs.

    # Raises
        ValueError: if a loss function or target array
            is incompatible with an output.
    """
    key_losses = {'mean_square_error',
                  'binary_crossentropy',
                  'categorical_crossentropy'}
    for y, loss, shape in zip(targets, loss_fns, output_shapes):
        if loss is None:
            continue
        if loss.__name__ == 'categorical_crossentropy':
            if y.shape[-1] == 1:
                raise ValueError(
                    'You are passing a target array of shape ' + str(y.shape) +
                    ' while using as loss `categorical_crossentropy`. '
                    '`categorical_crossentropy` expects '
                    'targets to be binary matrices (1s and 0s) '
                    'of shape (samples, classes). '
                    'If your targets are integer classes, '
                    'you can convert them to the expected format via:\n'
                    '```\n'
                    'from keras.utils.np_utils import to_categorical\n'
                    'y_binary = to_categorical(y_int)\n'
                    '```\n'
                    '\n'
                    'Alternatively, you can use the loss function '
                    '`sparse_categorical_crossentropy` instead, '
                    'which does expect integer targets.')
        if loss.__name__ in key_losses:
            for target_dim, out_dim in zip(y.shape[1:], shape[1:]):
                if out_dim is not None and target_dim != out_dim:
                    raise ValueError(
                        'A target array with shape ' + str(y.shape) +
                        ' was passed for an output of shape ' + str(shape) +
                        ' while using as loss `' + loss.__name__ + '`. '
                        'This loss expects '
                        'targets to have the same shape '
                        'as the output.')


def _collect_metrics(metrics, output_names):
    """Maps metric functions to model outputs.

    # Arguments
        metrics: a list or dict of metric functions.
        output_names: a list of the names (strings) of model outputs.

    # Returns
        A list (one entry per model output) of lists of metric functions.
        For instance, if the model has 2 outputs, and for the first output
        we want to compute "binary_accuracy" and "binary_crossentropy",
        and just "binary_accuracy" for the second output,
        the list would look like:
            `[[binary_accuracy, binary_crossentropy], [binary_accuracy]]`

    # Raises
        TypeError: if an incorrect type is passed for the `metrics` argument.
    """
    if not metrics:
        return [[] for _ in output_names]
    if isinstance(metrics, list):
        # we then apply all metrics to all outputs.
        return [copy.copy(metrics) for _ in output_names]
    elif isinstance(metrics, dict):
        nested_metrics = []
        for name in output_names:
            output_metrics = metrics.get(name, [])
            if not isinstance(output_metrics, list):
                output_metrics = [output_metrics]
            nested_metrics.append(output_metrics)
        return nested_metrics
    else:
        raise TypeError('Type of `metrics` argument not understood. '
                        'Expected a list or dictionary, found: ' +
                        str(metrics))


def _batch_shuffle(index_array, batch_size):
    """Shuffles an array in a batch-wise fashion.

    Useful for shuffling HDF5 arrays
    (where one cannot access arbitrary indices).

    # Arguments
        index_array: array of indices to be shuffled.
        batch_size: integer.

    # Returns
        The `index_array` array, shuffled in a batch-wise fashion.
    """
    batch_count = int(len(index_array) / batch_size)
    # to reshape we need to be cleanly divisible by batch size
    # we stash extra items and reappend them after shuffling
    last_batch = index_array[batch_count * batch_size:]
    index_array = index_array[:batch_count * batch_size]
    index_array = index_array.reshape((batch_count, batch_size))
    np.random.shuffle(index_array)
    index_array = index_array.flatten()
    return np.append(index_array, last_batch)


def _make_batches(size, batch_size):
    """Returns a list of batch indices (tuples of indices).

    # Arguments
        size: Integer, total size of the data to slice into batches.
        batch_size: Integer, batch size.

    # Returns
        A list of tuples of array indices.
    """
    num_batches = int(np.ceil(size / float(batch_size)))
    return [(i * batch_size, min(size, (i + 1) * batch_size))
            for i in range(0, num_batches)]


def _slice_arrays(arrays, start=None, stop=None):
    """Slice an array or list of arrays.

    This takes an array-like, or a list of
    array-likes, and outputs:
        - arrays[start:stop] if `arrays` is an array-like
        - [x[start:stop] for x in arrays] if `arrays` is a list

    Can also work on list/array of indices: `_slice_arrays(x, indices)`

    # Arguments
        arrays: Single array or list of arrays.
        start: can be an integer index (start index)
            or a list/array of indices
        stop: integer (stop index); should be None if
            `start` was a list.

    # Returns
        A slice of the array(s).
    """
    if isinstance(arrays, list):
        if hasattr(start, '__len__'):
            # hdf5 datasets only support list objects as indices
            if hasattr(start, 'shape'):
                start = start.tolist()
            return [x[start] for x in arrays]
        else:
            return [x[start:stop] for x in arrays]
    else:
        if hasattr(start, '__len__'):
            if hasattr(start, 'shape'):
                start = start.tolist()
            return arrays[start]
        else:
            return arrays[start:stop]


def _weighted_masked_objective(fn):
    """Adds support for masking and sample-weighting to an objective function.

    It transforms an objective function `fn(y_true, y_pred)`
    into a sample-weighted, cost-masked objective function
    `fn(y_true, y_pred, weights, mask)`.

    # Arguments
        fn: The objective function to wrap,
            with signature `fn(y_true, y_pred)`.

    # Returns
        A function with signature `fn(y_true, y_pred, weights, mask)`.
    """
    if fn is None:
        return None

    def weighted(y_true, y_pred, weights, mask=None):
        """Wrapper function.

        # Arguments
            y_true: `y_true` argument of `fn`.
            y_pred: `y_pred` argument of `fn`.
            weights: Weights tensor.
            mask: Mask tensor.

        # Returns
            Scalar tensor.
        """
        # score_array has ndim >= 2
        score_array = fn(y_true, y_pred)
        if mask is not None:
            mask = K.cast(mask, K.floatx())
            # mask should have the same shape as score_array
            score_array *= mask
            #  the loss per batch should be proportional
            #  to the number of unmasked samples.
            score_array /= K.mean(mask)

        # reduce score_array to same ndim as weight array
        ndim = K.ndim(score_array)
        weight_ndim = K.ndim(weights)
        score_array = K.mean(score_array, axis=list(range(weight_ndim, ndim)))

        # apply sample weighting
        if weights is not None:
            score_array *= weights
            score_array /= K.mean(K.cast(K.not_equal(weights, 0), K.floatx()))
        return K.mean(score_array)
    return weighted


def _masked_objective(fn):
    """Adds support for masking to an objective function.

    It transforms an objective function `fn(y_true, y_pred)`
    into a cost-masked objective function
    `fn(y_true, y_pred, mask)`.

    # Arguments
        fn: The objective function to wrap,
            with signature `fn(y_true, y_pred)`.

    # Returns
        A function with signature `fn(y_true, y_pred, mask)`.
    """
    def masked(y_true, y_pred, mask=None):
        """Wrapper function.

        # Arguments
            y_true: `y_true` argument of `fn`.
            y_pred: `y_pred` argument of `fn`.
            mask: Mask tensor.

        # Returns
            Scalar tensor.
        """
        # score_array has ndim >= 2
        score_array = fn(y_true, y_pred)
        if mask is not None:
            mask = K.cast(mask, K.floatx())
            # mask should have the same shape as score_array
            score_array *= mask
            #  the loss per batch should be proportional
            #  to the number of unmasked samples.
            score_array /= K.mean(mask)

        return K.mean(score_array)
    return masked


def _standardize_weights(y, sample_weight=None, class_weight=None,
                         sample_weight_mode=None):
    """Performs sample weight validation and standardization.

    Everything gets normalized to a single sample-wise (or timestep-wise)
    weight array.

    # Arguments
        y: Numpy array of model targets to be weighted.
        sample_weight: User-provided `sample_weight` argument.
        class_weight: User-provided `class_weight` argument.
        sample_weight_mode: One of `None` or `"temporal"`.
            `"temporal"` indicated that we expect 2D weight data
            that will be applied to the last 2 dimensions of
            the targets (i.e. we are weighting timesteps, not samples).

    # Returns
        A numpy array of target weights, one entry per sample to weight.

    # Raises
        ValueError: In case of invalid user-provided arguments.
    """
    if sample_weight_mode is not None:
        if sample_weight_mode != 'temporal':
            raise ValueError('"sample_weight_mode '
                             'should be None or "temporal". '
                             'Found: ' + str(sample_weight_mode))
        if len(y.shape) < 3:
            raise ValueError('Found a sample_weight array for '
                             'an input with shape ' +
                             str(y.shape) + '. '
                             'Timestep-wise sample weighting (use of '
                             'sample_weight_mode="temporal") is restricted to '
                             'outputs that are at least 3D, i.e. that have '
                             'a time dimension.')
        if sample_weight is not None and len(sample_weight.shape) != 2:
            raise ValueError('Found a sample_weight array with shape ' +
                             str(sample_weight.shape) + '. '
                             'In order to use timestep-wise sample weighting, '
                             'you should pass a 2D sample_weight array.')
    else:
        if sample_weight is not None and len(sample_weight.shape) != 1:
            raise ValueError('Found a sample_weight array with shape ' +
                             str(sample_weight.shape) + '. '
                             'In order to use timestep-wise sample weights, '
                             'you should specify '
                             'sample_weight_mode="temporal" '
                             'in compile(). If you just mean to use '
                             'sample-wise weights, make sure your '
                             'sample_weight array is 1D.')

    if sample_weight is not None:
        if len(sample_weight.shape) > len(y.shape):
            raise ValueError('Found a sample_weight with shape' +
                             str(sample_weight.shape) + '.'
                             'Expected sample_weight with rank '
                             'less than or equal to ' + str(len(y.shape)))

        if y.shape[:sample_weight.ndim] != sample_weight.shape:
            raise ValueError('Found a sample_weight array with shape ' +
                             str(sample_weight.shape) + ' for an input with shape ' +
                             str(y.shape) + '. '
                             'sample_weight cannot be broadcast.')
        return sample_weight
    elif isinstance(class_weight, dict):
        if len(y.shape) > 2:
            raise ValueError('class_weight not supported for '
                             '3+ dimensional targets.')
        if y.shape[1] > 1:
            y_classes = y.argmax(axis=1)
        elif y.shape[1] == 1:
            y_classes = np.reshape(y, y.shape[0])
        else:
            y_classes = y
        weights = np.asarray([class_weight[cls] for cls in y_classes])
        return weights
    else:
        if sample_weight_mode is None:
            return np.ones((y.shape[0],), dtype=K.floatx())
        else:
            return np.ones((y.shape[0], y.shape[1]), dtype=K.floatx())


class GeneratorEnqueuer(object):
    """Builds a queue out of a data generator.

    Used in `fit_generator`, `evaluate_generator`, `predict_generator`.

    # Arguments
        generator: a generator function which endlessly yields data
        pickle_safe: use multiprocessing if True, otherwise threading
    """

    def __init__(self, generator, pickle_safe=False):
        self._generator = generator
        self._pickle_safe = pickle_safe
        self._threads = []
        self._stop_event = None
        self.queue = None

    def start(self, workers=1, max_q_size=10, wait_time=0.05):
        """Kicks off threads which add data from the generator into the queue.

        # Arguments
            workers: number of worker threads
            max_q_size: queue size (when full, threads could block on put())
            wait_time: time to sleep in-between calls to put()
        """

        def data_generator_task():
            while not self._stop_event.is_set():
                try:
                    if self._pickle_safe or self.queue.qsize() < max_q_size:
                        generator_output = next(self._generator)
                        self.queue.put(generator_output)
                    else:
                        time.sleep(wait_time)
                except Exception:
                    self._stop_event.set()
                    raise

        try:
            if self._pickle_safe:
                self.queue = multiprocessing.Queue(maxsize=max_q_size)
                self._stop_event = multiprocessing.Event()
            else:
                self.queue = queue.Queue()
                self._stop_event = threading.Event()

            for _ in range(workers):
                if self._pickle_safe:
                    # Reset random seed else all children processes
                    # share the same seed
                    np.random.seed()
                    thread = multiprocessing.Process(target=data_generator_task)
                    thread.daemon = True
                else:
                    thread = threading.Thread(target=data_generator_task)
                self._threads.append(thread)
                thread.start()
        except:
            self.stop()
            raise

    def is_running(self):
        return self._stop_event is not None and not self._stop_event.is_set()

    def stop(self, timeout=None):
        """Stop running threads and wait for them to exit, if necessary.

        Should be called by the same thread which called start().

        # Arguments
            timeout: maximum time to wait on thread.join()
        """
        if self.is_running():
            self._stop_event.set()

        for thread in self._threads:
            if thread.is_alive():
                if self._pickle_safe:
                    thread.terminate()
                else:
                    thread.join(timeout)

        if self._pickle_safe:
            if self.queue is not None:
                self.queue.close()

        self._threads = []
        self._stop_event = None
        self.queue = None


class Model(Container):
    """The `Model` class adds training & evaluation routines to a `Container`.
    """

    def compile(self, optimizer, loss, metrics=None, loss_weights=None,
                sample_weight_mode=None):
        """Configures the model for training.

        # Arguments
            optimizer: str (name of optimizer) or optimizer object.
                See [optimizers](/optimizers).
            loss: str (name of objective function) or objective function.
                See [losses](/losses).
                If the model has multiple outputs, you can use a different loss
                on each output by passing a dictionary or a list of losses.
            metrics: list of metrics to be evaluated by the model
                during training and testing.
                Typically you will use `metrics=['accuracy']`.
                To specify different metrics for different outputs of a
                multi-output model, you could also pass a dictionary,
                such as `metrics={'output_a': 'accuracy'}`.
            loss_weights: Optional list or dictionary specifying scalar
                coefficients (Python floats) to weight the loss contributions
                of different model outputs.
                If a list, it is expected to have a 1:1 mapping
                to the model's outputs. If a tensor, it is expected to map
                output names (strings) to scalar coefficients.
            sample_weight_mode: if you need to do timestep-wise
                sample weighting (2D weights), set this to `"temporal"`.
                `None` defaults to sample-wise weights (1D).
                If the model has multiple outputs, you can use a different
                `sample_weight_mode` on each output by passing a
                dictionary or a list of modes.

        # Raises
            ValueError: In case of invalid arguments for
                `optimizer`, `loss`, `metrics` or `sample_weight_mode`.
            RuntimeError: If the model has no loss to optimize.
        """
        loss = loss or {}
        self.optimizer = optimizers.get(optimizer)
        self.sample_weight_mode = sample_weight_mode
        self.loss = loss
        self.loss_weights = loss_weights

        # Prepare loss functions.
        if isinstance(loss, dict):
            for name in loss:
                if name not in self.output_names:
                    raise ValueError('Unknown entry in loss '
                                     'dictionary: "' + name + '". '
                                     'Only expected the following keys: ' +
                                     str(self.output_names))
            loss_functions = []
            for name in self.output_names:
                if name not in loss:
                    warnings.warn('Output "' + name +
                                  '" missing from loss dictionary. '
                                  'We assume this was done on purpose, '
                                  'and we will not be expecting '
                                  'any data to be passed to "' + name +
                                  '" during training.', stacklevel=2)
                loss_functions.append(losses.get(loss.get(name)))
        elif isinstance(loss, list):
            if len(loss) != len(self.outputs):
                raise ValueError('When passing a list as loss, '
                                 'it should have one entry per model outputs. '
                                 'The model has ' + str(len(self.outputs)) +
                                 ' outputs, but you passed loss=' +
                                 str(loss))
            loss_functions = [losses.get(l) for l in loss]
        else:
            loss_function = losses.get(loss)
            loss_functions = [loss_function for _ in range(len(self.outputs))]
        self.loss_functions = loss_functions
        weighted_losses = [_weighted_masked_objective(fn) for fn in loss_functions]
        skip_indices = []
        self._feed_outputs = []
        self._feed_output_names = []
        self._feed_output_shapes = []
        self._feed_loss_fns = []
        for i in range(len(weighted_losses)):
            if weighted_losses[i] is None:
                skip_indices.append(i)
            else:
                self._feed_outputs.append(self.outputs[i])
                self._feed_output_names.append(self.output_names[i])
                self._feed_output_shapes.append(self.internal_output_shapes[i])
                self._feed_loss_fns.append(self.loss_functions[i])

        # Prepare output masks.
        masks = self.compute_mask(self.inputs, mask=None)
        if masks is None:
            masks = [None for _ in self.outputs]
        if not isinstance(masks, list):
            masks = [masks]

        # Prepare loss weights.
        if loss_weights is None:
            loss_weights_list = [1. for _ in range(len(self.outputs))]
        elif isinstance(loss_weights, dict):
            for name in loss_weights:
                if name not in self.output_names:
                    raise ValueError('Unknown entry in loss_weights '
                                     'dictionary: "' + name + '". '
                                     'Only expected the following keys: ' +
                                     str(self.output_names))
            loss_weights_list = []
            for name in self.output_names:
                loss_weights_list.append(loss_weights.get(name, 1.))
        elif isinstance(loss_weights, list):
            if len(loss_weights) != len(self.outputs):
                raise ValueError('When passing a list as loss_weights, '
                                 'it should have one entry per model outputs. '
                                 'The model has ' + str(len(self.outputs)) +
                                 ' outputs, but you passed loss_weights=' +
                                 str(loss_weights))
            loss_weights_list = loss_weights
        else:
            raise TypeError('Could not interpret loss_weights argument: ' +
                            str(loss_weights) +
                            ' - expected a list of dicts.')

        # Prepare sample weights.
        sample_weights = []
        sample_weight_modes = []
        if isinstance(sample_weight_mode, dict):
            for name in sample_weight_mode:
                if name not in self.output_names:
                    raise ValueError('Unknown entry in '
                                     'sample_weight_mode dictionary: "' +
                                     name + '". '
                                     'Only expected the following keys: ' +
                                     str(self.output_names))
            for i, name in enumerate(self.output_names):
                if i in skip_indices:
                    weight = None
                    sample_weight_modes.append(None)
                else:
                    if name not in sample_weight_mode:
                        raise ValueError('Output "' + name +
                                         '" missing from sample_weight_modes '
                                         'dictionary')
                    if sample_weight_mode.get(name) == 'temporal':
                        weight = K.placeholder(ndim=2,
                                               name=name + '_sample_weights')
                        sample_weight_modes.append('temporal')
                    else:
                        weight = K.placeholder(ndim=1,
                                               name=name + '_sample_weights')
                        sample_weight_modes.append(None)
                sample_weights.append(weight)
        elif isinstance(sample_weight_mode, list):
            if len(sample_weight_mode) != len(self.outputs):
                raise ValueError('When passing a list as sample_weight_mode, '
                                 'it should have one entry per model outputs. '
                                 'The model has ' + str(len(self.outputs)) +
                                 ' outputs, but you passed '
                                 'sample_weight_mode=' +
                                 str(sample_weight_mode))
            for i in range(len(self.output_names)):
                if i in skip_indices:
                    weight = None
                    sample_weight_modes.append(None)
                else:
                    mode = sample_weight_mode[i]
                    name = self.output_names[i]
                    if mode == 'temporal':
                        weight = K.placeholder(ndim=2,
                                               name=name + '_sample_weights')
                        sample_weight_modes.append('temporal')
                    else:
                        weight = K.placeholder(ndim=1,
                                               name=name + '_sample_weights')
                        sample_weight_modes.append(None)
                sample_weights.append(weight)
        else:
            for i, name in enumerate(self.output_names):
                if i in skip_indices:
                    sample_weight_modes.append(None)
                    sample_weights.append(None)
                else:
                    if sample_weight_mode == 'temporal':
                        sample_weights.append(
                            K.placeholder(ndim=2,
                                          name=name + '_sample_weights'))
                        sample_weight_modes.append('temporal')
                    else:
                        sample_weights.append(
                            K.placeholder(ndim=1,
                                          name=name + '_sample_weights'))
                        sample_weight_modes.append(None)
        self.sample_weight_modes = sample_weight_modes
        self._feed_sample_weight_modes = []
        for i in range(len(self.outputs)):
            if i not in skip_indices:
                self._feed_sample_weight_modes.append(self.sample_weight_modes[i])

        # Prepare targets of model.
        self.targets = []
        self._feed_targets = []
        for i in range(len(self.outputs)):
            if i in skip_indices:
                self.targets.append(None)
            else:
                shape = self.internal_output_shapes[i]
                name = self.output_names[i]
                target = K.placeholder(ndim=len(shape),
                                       name=name + '_target',
                                       sparse=K.is_sparse(self.outputs[i]),
                                       dtype=K.dtype(self.outputs[i]))
                self.targets.append(target)
                self._feed_targets.append(target)

        # Prepare metrics.
        self.metrics = metrics
        self.metrics_names = ['loss']
        self.metrics_tensors = []

        # Compute total loss.
        total_loss = None
        for i in range(len(self.outputs)):
            if i in skip_indices:
                continue
            y_true = self.targets[i]
            y_pred = self.outputs[i]
            weighted_loss = weighted_losses[i]
            sample_weight = sample_weights[i]
            mask = masks[i]
            loss_weight = loss_weights_list[i]
            output_loss = weighted_loss(y_true, y_pred,
                                        sample_weight, mask)
            if len(self.outputs) > 1:
                self.metrics_tensors.append(output_loss)
                self.metrics_names.append(self.output_names[i] + '_loss')
            if total_loss is None:
                total_loss = loss_weight * output_loss
            else:
                total_loss += loss_weight * output_loss
        if total_loss is None:
            if not self.losses:
                raise RuntimeError('The model cannot be compiled '
                                   'because it has no loss to optimize.')
            else:
                total_loss = 0.

        # Add regularization penalties
        # and other layer-specific losses.
        for loss_tensor in self.losses:
            total_loss += loss_tensor

        # List of same size as output_names.
        # contains tuples (metrics for output, names of metrics).
        nested_metrics = _collect_metrics(metrics, self.output_names)

        def append_metric(layer_num, metric_name, metric_tensor):
            """Helper function used in loop below."""
            if len(self.output_names) > 1:
                metric_name = self.output_layers[layer_num].name + '_' + metric_name
            self.metrics_names.append(metric_name)
            self.metrics_tensors.append(metric_tensor)

        for i in range(len(self.outputs)):
            if i in skip_indices:
                continue
            y_true = self.targets[i]
            y_pred = self.outputs[i]
            output_metrics = nested_metrics[i]
            for metric in output_metrics:
                if metric == 'accuracy' or metric == 'acc':
                    # custom handling of accuracy
                    # (because of class mode duality)
                    output_shape = self.internal_output_shapes[i]
                    acc_fn = None
                    if output_shape[-1] == 1 or self.loss_functions[i] == losses.binary_crossentropy:
                        # case: binary accuracy
                        acc_fn = metrics_module.binary_accuracy
                    elif self.loss_functions[i] == losses.sparse_categorical_crossentropy:
                        # case: categorical accuracy with sparse targets
                        acc_fn = metrics_module.sparse_categorical_accuracy
                    else:
                        acc_fn = metrics_module.categorical_accuracy

                    masked_fn = _masked_objective(acc_fn)
                    append_metric(i, 'acc', masked_fn(y_true, y_pred, mask=masks[i]))
                else:
                    metric_fn = metrics_module.get(metric)
                    masked_metric_fn = _masked_objective(metric_fn)
                    metric_result = masked_metric_fn(y_true, y_pred, mask=masks[i])
                    metric_result = {
                        metric_fn.__name__: metric_result
                    }
                    for name, tensor in six.iteritems(metric_result):
                        append_metric(i, name, tensor)

        # Prepare gradient updates and state updates.
        self.total_loss = total_loss
        self.sample_weights = sample_weights
        self._feed_sample_weights = []
        for i in range(len(self.sample_weights)):
            if i not in skip_indices:
                self._feed_sample_weights.append(sample_weights[i])

        # Functions for train, test and predict will
        # be compiled lazily when required.
        # This saves time when the user is not using all functions.
        self.train_function = None
        self.test_function = None
        self.predict_function = None

        # Collected trainable weights and sort them deterministically.
        trainable_weights = self.trainable_weights
        # Sort weights by name.
        if trainable_weights:
            trainable_weights.sort(key=lambda x: x.name)
        self._collected_trainable_weights = trainable_weights

    def _make_train_function(self):
        if not hasattr(self, 'train_function'):
            raise RuntimeError('You must compile your model before using it.')
        if self.train_function is None:
            inputs = (self._feed_inputs +
                      self._feed_targets +
                      self._feed_sample_weights)
            if self.uses_learning_phase and not isinstance(K.learning_phase(), int):
                inputs += [K.learning_phase()]

            training_updates = self.optimizer.get_updates(
                self._collected_trainable_weights,
                self.constraints,
                self.total_loss)
            updates = self.updates + training_updates
            # Gets loss and metrics. Updates weights at each call.
            self.train_function = K.function(inputs,
                                             [self.total_loss] + self.metrics_tensors,
                                             updates=updates)

    def _make_test_function(self):
        if not hasattr(self, 'test_function'):
            raise RuntimeError('You must compile your model before using it.')
        if self.test_function is None:
            inputs = (self._feed_inputs +
                      self._feed_targets +
                      self._feed_sample_weights)
            if self.uses_learning_phase and not isinstance(K.learning_phase(), int):
                inputs += [K.learning_phase()]
            # Return loss and metrics, no gradient updates.
            # Does update the network states.
            self.test_function = K.function(inputs,
                                            [self.total_loss] + self.metrics_tensors,
                                            updates=self.state_updates)

    def _make_predict_function(self):
        if not hasattr(self, 'predict_function'):
            self.predict_function = None
        if self.predict_function is None:
            if self.uses_learning_phase and not isinstance(K.learning_phase(), int):
                inputs = self._feed_inputs + [K.learning_phase()]
            else:
                inputs = self._feed_inputs
            # Gets network outputs. Does not update weights.
            # Does update the network states.
            self.predict_function = K.function(inputs,
                                               self.outputs,
                                               updates=self.state_updates)

    def _fit_loop(self, f, ins, out_labels=None, batch_size=32,
                  epochs=100, verbose=1, callbacks=None,
                  val_f=None, val_ins=None, shuffle=True,
                  callback_metrics=None, initial_epoch=0):
        """Abstract fit function for `f(ins)`.

        Assume that f returns a list, labeled by out_labels.

        # Arguments
            f: Keras function returning a list of tensors
            ins: list of tensors to be fed to `f`
            out_labels: list of strings, display names of
                the outputs of `f`
            batch_size: integer batch size
            epochs: number of times to iterate over the data
            verbose: verbosity mode, 0, 1 or 2
            callbacks: list of callbacks to be called during training
            val_f: Keras function to call for validation
            val_ins: list of tensors to be fed to `val_f`
            shuffle: whether to shuffle the data at the beginning of each epoch
            callback_metrics: list of strings, the display names of the metrics
                passed to the callbacks. They should be the
                concatenation of list the display names of the outputs of
                 `f` and the list of display names of the outputs of `f_val`.
            initial_epoch: epoch at which to start training
                (useful for resuming a previous training run)

        # Returns
            `History` object.
        """
        do_validation = False
        if val_f and val_ins:
            do_validation = True
            if verbose:
                print('Train on %d samples, validate on %d samples' %
                      (ins[0].shape[0], val_ins[0].shape[0]))

        if ins and hasattr(ins[0], 'shape'):
            num_train_samples = ins[0].shape[0]
        else:
            # May happen if we are running `fit` without Numpy input data,
            # i.e. if all inputs to the models are data tensors
            # instead of placeholders.
            # In that case we will run `fit` over a single batch.
            num_train_samples = batch_size
            verbose = 2
        index_array = np.arange(num_train_samples)

        self.history = cbks.History()
        callbacks = [cbks.BaseLogger()] + (callbacks or []) + [self.history]
        if verbose:
            callbacks += [cbks.ProgbarLogger()]
        callbacks = cbks.CallbackList(callbacks)
        out_labels = out_labels or []

        # it's possible to callback a different model than self
        # (used by Sequential models)
        if hasattr(self, 'callback_model') and self.callback_model:
            callback_model = self.callback_model
        else:
            callback_model = self

        callbacks.set_model(callback_model)
        callbacks.set_params({
            'batch_size': batch_size,
            'epochs': epochs,
            'samples': num_train_samples,
            'verbose': verbose,
            'do_validation': do_validation,
            'metrics': callback_metrics or [],
        })
        callbacks.on_train_begin()
        callback_model.stop_training = False
        for cbk in callbacks:
            cbk.validation_data = val_ins

        for epoch in range(initial_epoch, epochs):
            callbacks.on_epoch_begin(epoch)
            if shuffle == 'batch':
                index_array = _batch_shuffle(index_array, batch_size)
            elif shuffle:
                np.random.shuffle(index_array)

            batches = _make_batches(num_train_samples, batch_size)
            epoch_logs = {}
            for batch_index, (batch_start, batch_end) in enumerate(batches):
                batch_ids = index_array[batch_start:batch_end]
                try:
                    if isinstance(ins[-1], float):
                        # do not slice the training phase flag
                        ins_batch = _slice_arrays(ins[:-1], batch_ids) + [ins[-1]]
                    else:
                        ins_batch = _slice_arrays(ins, batch_ids)
                except TypeError:
                    raise TypeError('TypeError while preparing batch. '
                                    'If using HDF5 input data, '
                                    'pass shuffle="batch".')
                batch_logs = {}
                batch_logs['batch'] = batch_index
                batch_logs['size'] = len(batch_ids)
                callbacks.on_batch_begin(batch_index, batch_logs)
                outs = f(ins_batch)
                if not isinstance(outs, list):
                    outs = [outs]
                for l, o in zip(out_labels, outs):
                    batch_logs[l] = o

                callbacks.on_batch_end(batch_index, batch_logs)

                if batch_index == len(batches) - 1:  # last batch
                    # validation
                    if do_validation:
                        # replace with self._evaluate
                        val_outs = self._test_loop(val_f, val_ins,
                                                   batch_size=batch_size,
                                                   verbose=0)
                        if not isinstance(val_outs, list):
                            val_outs = [val_outs]
                        # same labels assumed
                        for l, o in zip(out_labels, val_outs):
                            epoch_logs['val_' + l] = o
            callbacks.on_epoch_end(epoch, epoch_logs)
            if callback_model.stop_training:
                break
        callbacks.on_train_end()
        return self.history

    def _predict_loop(self, f, ins, batch_size=32, verbose=0):
        """Abstract method to loop over some data in batches.

        # Arguments
            f: Keras function returning a list of tensors.
            ins: list of tensors to be fed to `f`.
            batch_size: integer batch size.
            verbose: verbosity mode.

        # Returns
            Array of predictions (if the model has a single output)
            or list of arrays of predictions
            (if the model has multiple outputs).
        """
        if ins and hasattr(ins[0], 'shape'):
            samples = ins[0].shape[0]
        else:
            # May happen if we are running `predict` without Numpy input data,
            # i.e. if all inputs to the models are data tensors
            # instead of placeholders.
            # In that case we will run `predict` over a single batch.
            samples = batch_size
            verbose = 2
        outs = []
        if verbose == 1:
            progbar = Progbar(target=samples)
        batches = _make_batches(samples, batch_size)
        index_array = np.arange(samples)
        for batch_index, (batch_start, batch_end) in enumerate(batches):
            batch_ids = index_array[batch_start:batch_end]
            if ins and isinstance(ins[-1], float):
                # do not slice the training phase flag
                ins_batch = _slice_arrays(ins[:-1], batch_ids) + [ins[-1]]
            else:
                ins_batch = _slice_arrays(ins, batch_ids)

            batch_outs = f(ins_batch)
            if not isinstance(batch_outs, list):
                batch_outs = [batch_outs]
            if batch_index == 0:
                for batch_out in batch_outs:
                    shape = (samples,) + batch_out.shape[1:]
                    outs.append(np.zeros(shape, dtype=batch_out.dtype))

            for i, batch_out in enumerate(batch_outs):
                outs[i][batch_start:batch_end] = batch_out
            if verbose == 1:
                progbar.update(batch_end)
        if len(outs) == 1:
            return outs[0]
        return outs

    def _test_loop(self, f, ins, batch_size=32, verbose=0):
        """Abstract method to loop over some data in batches.

        # Arguments
            f: Keras function returning a list of tensors.
            ins: list of tensors to be fed to `f`.
            batch_size: integer batch size.
            verbose: verbosity mode.

        # Returns
            Scalar loss (if the model has a single output and no metrics)
            or list of scalars (if the model has multiple outputs
            and/or metrics). The attribute `model.metrics_names` will give you
            the display labels for the scalar outputs.
        """
        if ins and hasattr(ins[0], 'shape'):
            samples = ins[0].shape[0]
        else:
            # May happen if we are running `evaluate` without Numpy input data,
            # i.e. if all inputs to the models are data tensors
            # instead of placeholders.
            # In that case we will run `evaluate` over a single batch.
            samples = batch_size
            verbose = 2

        outs = []
        if verbose == 1:
            progbar = Progbar(target=samples)
        batches = _make_batches(samples, batch_size)
        index_array = np.arange(samples)
        for batch_index, (batch_start, batch_end) in enumerate(batches):
            batch_ids = index_array[batch_start:batch_end]
            if isinstance(ins[-1], float):
                # do not slice the training phase flag
                ins_batch = _slice_arrays(ins[:-1], batch_ids) + [ins[-1]]
            else:
                ins_batch = _slice_arrays(ins, batch_ids)

            batch_outs = f(ins_batch)
            if isinstance(batch_outs, list):
                if batch_index == 0:
                    for batch_out in enumerate(batch_outs):
                        outs.append(0.)
                for i, batch_out in enumerate(batch_outs):
                    outs[i] += batch_out * len(batch_ids)
            else:
                if batch_index == 0:
                    outs.append(0.)
                outs[0] += batch_outs * len(batch_ids)

            if verbose == 1:
                progbar.update(batch_end)
        for i in range(len(outs)):
            outs[i] /= samples
        if len(outs) == 1:
            return outs[0]
        return outs

    def _standardize_user_data(self, x, y,
                               sample_weight=None, class_weight=None,
                               check_batch_axis=True, batch_size=None):
        if not hasattr(self, 'optimizer'):
            raise RuntimeError('You must compile a model before '
                               'training/testing. '
                               'Use `model.compile(optimizer, loss)`.')

        output_shapes = []
        for output_shape, loss_fn in zip(self._feed_output_shapes, self._feed_loss_fns):
            if loss_fn.__name__ == 'sparse_categorical_crossentropy':
                output_shapes.append(output_shape[:-1] + (1,))
            elif getattr(losses, loss_fn.__name__, None) is None:
                output_shapes.append(None)
            else:
                output_shapes.append(output_shape)
        x = _standardize_input_data(x, self._feed_input_names,
                                    self._feed_input_shapes,
                                    check_batch_axis=False,
                                    exception_prefix='model input')
        y = _standardize_input_data(y, self._feed_output_names,
                                    output_shapes,
                                    check_batch_axis=False,
                                    exception_prefix='model target')
        sample_weights = _standardize_sample_weights(sample_weight,
                                                     self._feed_output_names)
        class_weights = _standardize_class_weights(class_weight,
                                                   self._feed_output_names)
        sample_weights = [_standardize_weights(ref, sw, cw, mode)
                          for (ref, sw, cw, mode)
                          in zip(y, sample_weights, class_weights, self._feed_sample_weight_modes)]
        _check_array_lengths(x, y, sample_weights)
        _check_loss_and_target_compatibility(y,
                                             self._feed_loss_fns,
                                             self._feed_output_shapes)
        if self.stateful and batch_size:
            if x[0].shape[0] % batch_size != 0:
                raise ValueError('In a stateful network, '
                                 'you should only pass inputs with '
                                 'a number of samples that can be '
                                 'divided by the batch size. Found: ' +
                                 str(x[0].shape[0]) + ' samples')
        return x, y, sample_weights

    def fit(self, x=None,
            y=None,
            batch_size=32,
            epochs=1,
            verbose=1,
            callbacks=None,
            validation_split=0.,
            validation_data=None,
            shuffle=True,
            class_weight=None,
            sample_weight=None,
            initial_epoch=0):
        """Trains the model for a fixed number of epochs (iterations on a dataset).

        # Arguments
            x: Numpy array of training data,
                or list of Numpy arrays if the model has multiple inputs.
                If all inputs in the model are named,
                you can also pass a dictionary
                mapping input names to Numpy arrays.
            y: Numpy array of target data,
                or list of Numpy arrays if the model has multiple outputs.
                If all outputs in the model are named,
                you can also pass a dictionary
                mapping output names to Numpy arrays.
            batch_size: integer. Number of samples per gradient update.
            epochs: integer, the number of times to iterate
                over the training data arrays.
                verbose: 0, 1, or 2. Verbosity mode.
                0 = silent, 1 = verbose, 2 = one log line per epoch.
            callbacks: list of callbacks to be called during training.
                See [callbacks](/callbacks).
            validation_split: float between 0 and 1:
                fraction of the training data to be used as validation data.
                The model will set apart this fraction of the training data,
                will not train on it, and will evaluate
                the loss and any model metrics
                on this data at the end of each epoch.
            validation_data: data on which to evaluate
                the loss and any model metrics
                at the end of each epoch. The model will not
                be trained on this data.
                This could be a tuple (x_val, y_val)
                or a tuple (x_val, y_val, val_sample_weights).
            shuffle: boolean, whether to shuffle the training data
                before each epoch.
            class_weight: optional dictionary mapping
                class indices (integers) to
                a weight (float) to apply to the model's loss for the samples
                from this class during training.
                This can be useful to tell the model to "pay more attention" to
                samples from an under-represented class.
            sample_weight: optional array of the same length as x, containing
                weights to apply to the model's loss for each sample.
                In the case of temporal data, you can pass a 2D array
                with shape (samples, sequence_length),
                to apply a different weight to every timestep of every sample.
                In this case you should make sure to specify
                sample_weight_mode="temporal" in compile().
            initial_epoch: epoch at which to start training
                (useful for resuming a previous training run)

        # Returns
            A `History` instance. Its `history` attribute contains
            all information collected during training.

        # Raises
            ValueError: In case of mismatch between the provided input data
                and what the model expects.
        """
<<<<<<< HEAD
=======
        # Legacy support
        if 'nb_epoch' in kwargs:
            warnings.warn('The `nb_epoch` argument in `fit` '
                          'has been renamed `epochs`.', stacklevel=2)
            epochs = kwargs.pop('nb_epoch')
        if kwargs:
            raise TypeError('Unrecognized keyword arguments: ' + str(kwargs))

>>>>>>> 986ecdb8
        # validate user data
        x, y, sample_weights = self._standardize_user_data(
            x, y,
            sample_weight=sample_weight,
            class_weight=class_weight,
            check_batch_axis=False,
            batch_size=batch_size)
        # prepare validation data
        if validation_data:
            do_validation = True
            if len(validation_data) == 2:
                val_x, val_y = validation_data  # pylint: disable=unpacking-non-sequence
                val_sample_weight = None
            elif len(validation_data) == 3:
                val_x, val_y, val_sample_weight = validation_data  # pylint: disable=unpacking-non-sequence
            else:
                raise ValueError('When passing validation_data, '
                                 'it must contain 2 (x_val, y_val) '
                                 'or 3 (x_val, y_val, val_sample_weights) '
                                 'items, however it contains %d items' %
                                 len(validation_data))

            val_x, val_y, val_sample_weights = self._standardize_user_data(
                val_x, val_y,
                sample_weight=val_sample_weight,
                check_batch_axis=False,
                batch_size=batch_size)
            self._make_test_function()
            val_f = self.test_function
            if self.uses_learning_phase and not isinstance(K.learning_phase(), int):
                val_ins = val_x + val_y + val_sample_weights + [0.]
            else:
                val_ins = val_x + val_y + val_sample_weights

        elif validation_split and 0. < validation_split < 1.:
            do_validation = True
            split_at = int(len(x[0]) * (1. - validation_split))
            x, val_x = (_slice_arrays(x, 0, split_at), _slice_arrays(x, split_at))
            y, val_y = (_slice_arrays(y, 0, split_at), _slice_arrays(y, split_at))
            sample_weights, val_sample_weights = (
                _slice_arrays(sample_weights, 0, split_at),
                _slice_arrays(sample_weights, split_at))
            self._make_test_function()
            val_f = self.test_function
            if self.uses_learning_phase and not isinstance(K.learning_phase(), int):
                val_ins = val_x + val_y + val_sample_weights + [0.]
            else:
                val_ins = val_x + val_y + val_sample_weights
        else:
            do_validation = False
            val_f = None
            val_ins = None

        # prepare input arrays and training function
        if self.uses_learning_phase and not isinstance(K.learning_phase(), int):
            ins = x + y + sample_weights + [1.]
        else:
            ins = x + y + sample_weights
        self._make_train_function()
        f = self.train_function

        # prepare display labels
        out_labels = self.metrics_names

        # rename duplicated metrics name
        # (can happen with an output layer shared among multiple dataflows)
        deduped_out_labels = []
        for i, label in enumerate(out_labels):
            new_label = label
            if out_labels.count(label) > 1:
                dup_idx = out_labels[:i].count(label)
                new_label += '_' + str(dup_idx + 1)
            deduped_out_labels.append(new_label)
        out_labels = deduped_out_labels

        if do_validation:
            callback_metrics = copy.copy(out_labels) + ['val_' + n for n in out_labels]
        else:
            callback_metrics = copy.copy(out_labels)

        # delegate logic to _fit_loop
        return self._fit_loop(f, ins, out_labels=out_labels,
                              batch_size=batch_size, epochs=epochs,
                              verbose=verbose, callbacks=callbacks,
                              val_f=val_f, val_ins=val_ins, shuffle=shuffle,
                              callback_metrics=callback_metrics,
                              initial_epoch=initial_epoch)

    def evaluate(self, x, y, batch_size=32, verbose=1, sample_weight=None):
        """Returns the loss value & metrics values for the model in test mode.

        Computation is done in batches.

        # Arguments
            x: Numpy array of test data,
                or list of Numpy arrays if the model has multiple inputs.
                If all inputs in the model are named,
                you can also pass a dictionary
                mapping input names to Numpy arrays.
            y: Numpy array of target data,
                or list of Numpy arrays if the model has multiple outputs.
                If all outputs in the model are named,
                you can also pass a dictionary
                mapping output names to Numpy arrays.
            batch_size: integer. Number of samples per gradient update.
            verbose: verbosity mode, 0 or 1.
            sample_weight: Array of weights to weight the contribution
                of different samples to the loss and metrics.

        # Returns
            Scalar test loss (if the model has a single output and no metrics)
            or list of scalars (if the model has multiple outputs
            and/or metrics). The attribute `model.metrics_names` will give you
            the display labels for the scalar outputs.
        """
        # validate user data
        x, y, sample_weights = self._standardize_user_data(
            x, y,
            sample_weight=sample_weight,
            check_batch_axis=False,
            batch_size=batch_size)
        # prepare inputs, delegate logic to _test_loop
        if self.uses_learning_phase and not isinstance(K.learning_phase(), int):
            ins = x + y + sample_weights + [0.]
        else:
            ins = x + y + sample_weights
        self._make_test_function()
        f = self.test_function
        return self._test_loop(f, ins,
                               batch_size=batch_size,
                               verbose=verbose)

    def predict(self, x, batch_size=32, verbose=0):
        """Generates output predictions for the input samples.

        Computation is done in batches.

        # Arguments
            x: the input data, as a Numpy array
                (or list of Numpy arrays if the model has multiple outputs).
            batch_size: integer.
            verbose: verbosity mode, 0 or 1.

        # Returns
            Numpy array(s) of predictions.

        # Raises
            ValueError: In case of mismatch between the provided
                input data and the model's expectations,
                or in case a stateful model receives a number of samples
                that is not a multiple of the batch size.
        """
        # validate user data
        x = _standardize_input_data(x, self._feed_input_names,
                                    self._feed_input_shapes,
                                    check_batch_axis=False)
        if self.stateful:
            if x[0].shape[0] > batch_size and x[0].shape[0] % batch_size != 0:
                raise ValueError('In a stateful network, '
                                 'you should only pass inputs with '
                                 'a number of samples that can be '
                                 'divided by the batch size. Found: ' +
                                 str(x[0].shape[0]) + ' samples. '
                                 'Batch size: ' + str(batch_size) + '.')

        # prepare inputs, delegate logic to _predict_loop
        if self.uses_learning_phase and not isinstance(K.learning_phase(), int):
            ins = x + [0.]
        else:
            ins = x
        self._make_predict_function()
        f = self.predict_function
        return self._predict_loop(f, ins,
                                  batch_size=batch_size, verbose=verbose)

    def train_on_batch(self, x, y,
                       sample_weight=None, class_weight=None):
        """Runs a single gradient update on a single batch of data.

        # Arguments
            x: Numpy array of training data,
                or list of Numpy arrays if the model has multiple inputs.
                If all inputs in the model are named,
                you can also pass a dictionary
                mapping input names to Numpy arrays.
            y: Numpy array of target data,
                or list of Numpy arrays if the model has multiple outputs.
                If all outputs in the model are named,
                you can also pass a dictionary
                mapping output names to Numpy arrays.
            sample_weight: optional array of the same length as x, containing
                weights to apply to the model's loss for each sample.
                In the case of temporal data, you can pass a 2D array
                with shape (samples, sequence_length),
                to apply a different weight to every timestep of every sample.
                In this case you should make sure to specify
                sample_weight_mode="temporal" in compile().
            class_weight: optional dictionary mapping
                class indices (integers) to
                a weight (float) to apply to the model's loss for the samples
                from this class during training.
                This can be useful to tell the model to "pay more attention" to
                samples from an under-represented class.

        # Returns
            Scalar training loss
            (if the model has a single output and no metrics)
            or list of scalars (if the model has multiple outputs
            and/or metrics). The attribute `model.metrics_names` will give you
            the display labels for the scalar outputs.
        """
        x, y, sample_weights = self._standardize_user_data(
            x, y,
            sample_weight=sample_weight,
            class_weight=class_weight,
            check_batch_axis=True)
        if self.uses_learning_phase and not isinstance(K.learning_phase(), int):
            ins = x + y + sample_weights + [1.]
        else:
            ins = x + y + sample_weights
        self._make_train_function()
        outputs = self.train_function(ins)
        if len(outputs) == 1:
            return outputs[0]
        return outputs

    def test_on_batch(self, x, y, sample_weight=None):
        """Test the model on a single batch of samples.

        # Arguments
            x: Numpy array of test data,
                or list of Numpy arrays if the model has multiple inputs.
                If all inputs in the model are named,
                you can also pass a dictionary
                mapping input names to Numpy arrays.
            y: Numpy array of target data,
                or list of Numpy arrays if the model has multiple outputs.
                If all outputs in the model are named,
                you can also pass a dictionary
                mapping output names to Numpy arrays.
            sample_weight: optional array of the same length as x, containing
                weights to apply to the model's loss for each sample.
                In the case of temporal data, you can pass a 2D array
                with shape (samples, sequence_length),
                to apply a different weight to every timestep of every sample.
                In this case you should make sure to specify
                sample_weight_mode="temporal" in compile().

        # Returns
            Scalar test loss (if the model has a single output and no metrics)
            or list of scalars (if the model has multiple outputs
            and/or metrics). The attribute `model.metrics_names` will give you
            the display labels for the scalar outputs.
        """
        x, y, sample_weights = self._standardize_user_data(
            x, y,
            sample_weight=sample_weight,
            check_batch_axis=True)
        if self.uses_learning_phase and not isinstance(K.learning_phase(), int):
            ins = x + y + sample_weights + [0.]
        else:
            ins = x + y + sample_weights
        self._make_test_function()
        outputs = self.test_function(ins)
        if len(outputs) == 1:
            return outputs[0]
        return outputs

    def predict_on_batch(self, x):
        """Returns predictions for a single batch of samples.

        # Arguments
            x: Input samples, as a Numpy array.

        # Returns
            Numpy array(s) of predictions.
        """
        x = _standardize_input_data(x, self._feed_input_names,
                                    self._feed_input_shapes)
        if self.uses_learning_phase and not isinstance(K.learning_phase(), int):
            ins = x + [0.]
        else:
            ins = x
        self._make_predict_function()
        outputs = self.predict_function(ins)
        if len(outputs) == 1:
            return outputs[0]
        return outputs

    def fit_generator(self, generator,
                      steps_per_epoch,
                      epochs=1,
                      verbose=1,
                      callbacks=None,
                      validation_data=None,
                      validation_steps=None,
                      class_weight=None,
                      max_q_size=10,
                      workers=1,
                      pickle_safe=False,
                      initial_epoch=0):
        """Fits the model on data yielded batch-by-batch by a Python generator.

        The generator is run in parallel to the model, for efficiency.
        For instance, this allows you to do real-time data augmentation
        on images on CPU in parallel to training your model on GPU.

        # Arguments
            generator: a generator.
                The output of the generator must be either
                - a tuple (inputs, targets)
                - a tuple (inputs, targets, sample_weights).
                All arrays should contain the same number of samples.
                The generator is expected to loop over its data
                indefinitely. An epoch finishes when `steps_per_epoch`
                samples have been seen by the model.
            steps_per_epoch: Total number of steps (batches of samples)
                to yield from `generator` before declaring one epoch
                finished and starting the next epoch. It should typically
                be equal to the number of unique samples if your dataset
                divided by the batch size.
            epochs: integer, total number of iterations on the data.
            verbose: verbosity mode, 0, 1, or 2.
            callbacks: list of callbacks to be called during training.
            validation_data: this can be either
                - a generator for the validation data
                - a tuple (inputs, targets)
                - a tuple (inputs, targets, sample_weights).
            validation_steps: Only relevant if `validation_data`
                is a generator. Total number of steps (batches of samples)
                to yield from `generator` before stopping.
            class_weight: dictionary mapping class indices to a weight
                for the class.
            max_q_size: maximum size for the generator queue
            workers: maximum number of processes to spin up
                when using process based threading
            pickle_safe: if True, use process based threading.
                Note that because
                this implementation relies on multiprocessing,
                you should not pass
                non picklable arguments to the generator
                as they can't be passed
                easily to children processes.
            initial_epoch: epoch at which to start training
                (useful for resuming a previous training run)

        # Returns
            A `History` object.

        # Example

        ```python
            def generate_arrays_from_file(path):
                while 1:
                    f = open(path)
                    for line in f:
                        # create numpy arrays of input data
                        # and labels, from each line in the file
                        x1, x2, y = process_line(line)
                        yield ({'input_1': x1, 'input_2': x2}, {'output': y})
                    f.close()

            model.fit_generator(generate_arrays_from_file('/my_file.txt'),
                                steps_per_epoch=10000, epochs=10)
        ```

        # Raises
            ValueError: In case the generator yields
                data in an invalid format.
        """
        wait_time = 0.01  # in seconds
        epoch = initial_epoch

        do_validation = bool(validation_data)
        self._make_train_function()
        if do_validation:
            self._make_test_function()

        # python 2 has 'next', 3 has '__next__'
        # avoid any explicit version checks
        val_gen = (hasattr(validation_data, 'next') or
                   hasattr(validation_data, '__next__'))
        if val_gen and not validation_steps:
            raise ValueError('When using a generator for validation data, '
                             'you must specify a value for '
                             '`validation_steps`.')

        out_labels = self.metrics_names
        callback_metrics = out_labels + ['val_' + n for n in out_labels]

        # prepare callbacks
        self.history = cbks.History()
        callbacks = [cbks.BaseLogger()] + (callbacks or []) + [self.history]
        if verbose:
            callbacks += [cbks.ProgbarLogger(count_mode='steps')]
        callbacks = cbks.CallbackList(callbacks)

        # it's possible to callback a different model than self:
        if hasattr(self, 'callback_model') and self.callback_model:
            callback_model = self.callback_model
        else:
            callback_model = self
        callbacks.set_model(callback_model)
        callbacks.set_params({
            'epochs': epochs,
            'steps': steps_per_epoch,
            'verbose': verbose,
            'do_validation': do_validation,
            'metrics': callback_metrics,
        })
        callbacks.on_train_begin()

        if do_validation and not val_gen:
            if len(validation_data) == 2:
                val_x, val_y = validation_data  # pylint: disable=unpacking-non-sequence
                val_sample_weight = None
            elif len(validation_data) == 3:
                val_x, val_y, val_sample_weight = validation_data  # pylint: disable=unpacking-non-sequence
            else:
                raise ValueError('validation_data should be a tuple '
                                 '`(val_x, val_y, val_sample_weight)` '
                                 'or `(val_x, val_y)`. Found: ' +
                                 str(validation_data))
            val_x, val_y, val_sample_weights = self._standardize_user_data(
                val_x, val_y, val_sample_weight)
            for cbk in callbacks:
                cbk.validation_data = val_x + [val_y, val_sample_weights]
        enqueuer = None

        try:
            enqueuer = GeneratorEnqueuer(generator, pickle_safe=pickle_safe)
            enqueuer.start(max_q_size=max_q_size, workers=workers)

            callback_model.stop_training = False
            while epoch < epochs:
                callbacks.on_epoch_begin(epoch)
                steps_done = 0
                batch_index = 0
                while steps_done < steps_per_epoch:
                    generator_output = None
                    while enqueuer.is_running():
                        if not enqueuer.queue.empty():
                            generator_output = enqueuer.queue.get()
                            break
                        else:
                            time.sleep(wait_time)

                    if not hasattr(generator_output, '__len__'):
                        raise ValueError('output of generator should be '
                                         'a tuple `(x, y, sample_weight)` '
                                         'or `(x, y)`. Found: ' +
                                         str(generator_output))
                    if len(generator_output) == 2:
                        x, y = generator_output  # pylint: disable=unpacking-non-sequence
                        sample_weight = None
                    elif len(generator_output) == 3:
                        x, y, sample_weight = generator_output  # pylint: disable=unpacking-non-sequence
                    else:
                        raise ValueError('output of generator should be '
                                         'a tuple `(x, y, sample_weight)` '
                                         'or `(x, y)`. Found: ' +
                                         str(generator_output))
                    # build batch logs
                    batch_logs = {}
                    if isinstance(x, list):
                        batch_size = x[0].shape[0]
                    elif isinstance(x, dict):
                        batch_size = list(x.values())[0].shape[0]
                    else:
                        batch_size = x.shape[0]
                    batch_logs['batch'] = batch_index
                    batch_logs['size'] = batch_size
                    callbacks.on_batch_begin(batch_index, batch_logs)

                    outs = self.train_on_batch(x, y,
                                               sample_weight=sample_weight,
                                               class_weight=class_weight)

                    if not isinstance(outs, list):
                        outs = [outs]
                    for l, o in zip(out_labels, outs):
                        batch_logs[l] = o

                    callbacks.on_batch_end(batch_index, batch_logs)

                    # Construct epoch logs.
                    epoch_logs = {}
                    batch_index += 1
                    steps_done += 1

                    # Epoch finished.
                    if steps_done >= steps_per_epoch and do_validation:
                        if val_gen:
                            val_outs = self.evaluate_generator(
                                validation_data,
                                validation_steps,
                                max_q_size=max_q_size,
                                workers=workers,
                                pickle_safe=pickle_safe)
                        else:
                            # No need for try/except because
                            # data has already been validated.
                            val_outs = self.evaluate(
                                val_x, val_y,
                                batch_size=batch_size,
                                sample_weight=val_sample_weights,
                                verbose=0)
                        if not isinstance(val_outs, list):
                            val_outs = [val_outs]
                        # Same labels assumed.
                        for l, o in zip(out_labels, val_outs):
                            epoch_logs['val_' + l] = o

                callbacks.on_epoch_end(epoch, epoch_logs)
                epoch += 1
                if callback_model.stop_training:
                    break

        finally:
            if enqueuer is not None:
                enqueuer.stop()

        callbacks.on_train_end()
        return self.history

    def evaluate_generator(self, generator, steps,
                           max_q_size=10, workers=1, pickle_safe=False):
        """Evaluates the model on a data generator.

        The generator should return the same kind of data
        as accepted by `test_on_batch`.

        Arguments:
            generator: Generator yielding tuples (inputs, targets)
                or (inputs, targets, sample_weights)
            steps: Total number of steps (batches of samples)
                to yield from `generator` before stopping.
            max_q_size: maximum size for the generator queue
            workers: maximum number of processes to spin up
                when using process based threading
            pickle_safe: if True, use process based threading.
                Note that because
                this implementation relies on multiprocessing,
                you should not pass
                non picklable arguments to the generator
                as they can't be passed
                easily to children processes.

        # Returns
            Scalar test loss (if the model has a single output and no metrics)
            or list of scalars (if the model has multiple outputs
            and/or metrics). The attribute `model.metrics_names` will give you
            the display labels for the scalar outputs.

        # Raises
            ValueError: In case the generator yields
                data in an invalid format.
        """
        self._make_test_function()

        steps_done = 0
        wait_time = 0.01
        all_outs = []
        batch_sizes = []
        enqueuer = None

        try:
            enqueuer = GeneratorEnqueuer(generator, pickle_safe=pickle_safe)
            enqueuer.start(workers=workers, max_q_size=max_q_size)

            while steps_done < steps:
                generator_output = None
                while enqueuer.is_running():
                    if not enqueuer.queue.empty():
                        generator_output = enqueuer.queue.get()
                        break
                    else:
                        time.sleep(wait_time)

                if not hasattr(generator_output, '__len__'):
                    raise ValueError('output of generator should be a tuple '
                                     '(x, y, sample_weight) '
                                     'or (x, y). Found: ' +
                                     str(generator_output))
                if len(generator_output) == 2:
                    x, y = generator_output  # pylint: disable=unpacking-non-sequence
                    sample_weight = None
                elif len(generator_output) == 3:
                    x, y, sample_weight = generator_output  # pylint: disable=unpacking-non-sequence
                else:
                    raise ValueError('output of generator should be a tuple '
                                     '(x, y, sample_weight) '
                                     'or (x, y). Found: ' +
                                     str(generator_output))
                outs = self.test_on_batch(x, y, sample_weight=sample_weight)

                if isinstance(x, list):
                    batch_size = len(x[0])
                elif isinstance(x, dict):
                    batch_size = len(list(x.values())[0])
                else:
                    batch_size = len(x)
                all_outs.append(outs)

                steps_done += 1
                batch_sizes.append(batch_size)

        finally:
            if enqueuer is not None:
                enqueuer.stop()

        if not isinstance(outs, list):
            return np.average(np.asarray(all_outs),
                              weights=batch_sizes)
        else:
            averages = []
            for i in range(len(outs)):
                averages.append(np.average([out[i] for out in all_outs],
                                           weights=batch_sizes))
            return averages

    def predict_generator(self, generator, steps,
                          max_q_size=10, workers=1,
                          pickle_safe=False, verbose=0):
        """Generates predictions for the input samples from a data generator.

        The generator should return the same kind of data as accepted by
        `predict_on_batch`.

        # Arguments
            generator: Generator yielding batches of input samples.
            steps: Total number of steps (batches of samples)
                to yield from `generator` before stopping.
            max_q_size: Maximum size for the generator queue.
            workers: Maximum number of processes to spin up
                when using process based threading
            pickle_safe: If `True`, use process based threading.
                Note that because
                this implementation relies on multiprocessing,
                you should not pass
                non picklable arguments to the generator
                as they can't be passed
                easily to children processes.
            verbose: verbosity mode, 0 or 1.

        # Returns
            Numpy array(s) of predictions.

        # Raises
            ValueError: In case the generator yields
                data in an invalid format.
        """
        self._make_predict_function()

        steps_done = 0
        wait_time = 0.01
        all_outs = []
        enqueuer = None

        try:
            enqueuer = GeneratorEnqueuer(generator, pickle_safe=pickle_safe)
            enqueuer.start(workers=workers, max_q_size=max_q_size)

            if verbose == 1:
                progbar = Progbar(target=steps)

            while steps_done < steps:
                generator_output = None
                while enqueuer.is_running():
                    if not enqueuer.queue.empty():
                        generator_output = enqueuer.queue.get()
                        break
                    else:
                        time.sleep(wait_time)

                if isinstance(generator_output, tuple):
                    # Compatibility with the generators
                    # used for training.
                    if len(generator_output) == 2:
                        x, _ = generator_output  # pylint: disable=unpacking-non-sequence
                    elif len(generator_output) == 3:
                        x, _, _ = generator_output  # pylint: disable=unpacking-non-sequence
                    else:
                        raise ValueError('output of generator should be '
                                         'a tuple `(x, y, sample_weight)` '
                                         'or `(x, y)`. Found: ' +
                                         str(generator_output))
                else:
                    # Assumes a generator that only
                    # yields inputs (not targets and sample weights).
                    x = generator_output

                outs = self.predict_on_batch(x)
                if not isinstance(outs, list):
                    outs = [outs]

                if not all_outs:
                    for out in outs:
                        all_outs.append([])

                for i, out in enumerate(outs):
                    all_outs[i].append(out)
                steps_done += 1
                if verbose == 1:
                    progbar.update(steps_done)

        finally:
            if enqueuer is not None:
                enqueuer.stop()

        if len(all_outs) == 1:
            if steps_done == 1:
                return all_outs[0][0]
            else:
                return np.concatenate(all_outs[0])
        if steps_done == 1:
            return [out for out in all_outs]
        else:
            return [np.concatenate(out) for out in all_outs]<|MERGE_RESOLUTION|>--- conflicted
+++ resolved
@@ -1382,17 +1382,6 @@
             ValueError: In case of mismatch between the provided input data
                 and what the model expects.
         """
-<<<<<<< HEAD
-=======
-        # Legacy support
-        if 'nb_epoch' in kwargs:
-            warnings.warn('The `nb_epoch` argument in `fit` '
-                          'has been renamed `epochs`.', stacklevel=2)
-            epochs = kwargs.pop('nb_epoch')
-        if kwargs:
-            raise TypeError('Unrecognized keyword arguments: ' + str(kwargs))
-
->>>>>>> 986ecdb8
         # validate user data
         x, y, sample_weights = self._standardize_user_data(
             x, y,
